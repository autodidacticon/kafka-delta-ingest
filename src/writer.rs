--- conflicted
+++ resolved
@@ -28,12 +28,8 @@
     storage::ObjectStoreRef,
     DeltaTable, DeltaTableError, ObjectStoreError,
 };
-<<<<<<< HEAD
+use deltalake_core::{operations::transaction::TableReference, parquet::format::FileMetaData};
 use log::*;
-=======
-use deltalake_core::{operations::transaction::TableReference, parquet::format::FileMetaData};
-use log::{error, info, warn};
->>>>>>> 0585509c
 use serde_json::{Number, Value};
 use std::collections::{HashMap, HashSet};
 use std::convert::TryFrom;
@@ -594,7 +590,7 @@
             .with_location("memory://")
             .with_table_name("test-table")
             .with_comment("A table for running tests")
-            .with_columns(schema.fields().clone())
+            .with_columns(schema.fields().cloned())
             .await
             .expect("Failed to create in-memory table")
     }
@@ -642,17 +638,21 @@
 
     #[tokio::test]
     async fn test_update_schema() {
-        let (mut writer, _) = get_default_writer().await;
+        use std::convert::TryInto;
+
+        let (mut writer, table) = get_default_writer().await;
         let new_schema = StructType::new(vec![StructField::new(
             "vid".to_string(),
             DeltaDataType::Primitive(PrimitiveType::Integer),
             true,
         )]);
-        let metadata =
-            DeltaTableMetaData::new(None, None, None, new_schema, vec![], HashMap::new());
+
+        let arrow_schema: ArrowSchema =
+            <ArrowSchema as TryFrom<&Schema>>::try_from(&new_schema).unwrap();
+        writer.arrow_schema_ref = Arc::new(arrow_schema);
 
         let result = writer
-            .update_schema(&metadata)
+            .update_schema(&table)
             .expect("Failed to execute update_schema");
         assert_eq!(
             true, result,
@@ -663,10 +663,9 @@
     #[tokio::test]
     async fn test_update_schema_with_new_partition_cols() {
         let (mut writer, table) = get_default_writer().await;
-        let mut metadata = table.state.delta_metadata().unwrap().clone();
-        metadata.partition_columns = vec!["test".into()];
+        writer.partition_columns = vec!["test".into()];
         let result = writer
-            .update_schema(&metadata)
+            .update_schema(&table)
             .expect("Failed to execute update_schema");
         assert_eq!(
             true, result,
@@ -678,7 +677,7 @@
     async fn test_update_schema_no_changes() {
         let (mut writer, table) = get_default_writer().await;
         let result = writer
-            .update_schema(table.state.delta_metadata().unwrap())
+            .update_schema(&table)
             .expect("Failed to execute update_schema");
         assert_eq!(
             false, result,
@@ -1413,7 +1412,7 @@
             .with_location(path.to_str().unwrap())
             .with_table_name("test-table")
             .with_comment("A table for running tests")
-            .with_columns(schema.fields().clone())
+            .with_columns(schema.fields().cloned())
             .await
             .unwrap();
         (table, schema)
